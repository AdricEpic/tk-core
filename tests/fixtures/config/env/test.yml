# this is a comment at the top of the file
include: ./empty_config.yml

engines:
  # this is a comment after the engines section
    test_engine:
        location: {'type': 'dev', 'path': '{PIPELINE_CONFIG}/config/bundles/test_engine'}
        debug_logging: false

        apps:
            test_app:
                # this is a comment in the test_app
                location: {'type': 'dev', 'path': '{PIPELINE_CONFIG}/config/bundles/test_app'}
                test_str: a
                test_int: 1
                test_float: 1.1
                test_bool: true
                test_template: maya_publish_name
                test_icon: "foo/bar.png"

                #

                test_hook_std: config_test_hook
                test_hook_default: default
                test_hook_env_var: "{$TEST_ENV_VAR}/test_env_var_hook.py"
                test_hook_self: "{self}/test_hook.py"
                test_hook_config: "{config}/foo/bar.py"
                test_hook_engine: "{engine}/foo/bar.py"

                test_hook_inheritance_1: "{self}/inheritance1.py"
                test_hook_inheritance_2: "{config}/inherit.py"
                test_hook_inheritance_3: "{engine}/inherit.py"

                test_hook_inheritance_old_style: "{self}/inheritance_old_style.py"
                test_hook_inheritance_old_style_fails: "{self}/inheritance_old_style_fails.py"

                test_hook_new_style_config_old_style_hook: "{config}/config_test_hook.py"
                test_hook_new_style_config_old_style_engine_specific_hook: "{config}/config_test_hook-{engine_name}.py"
                test_default_syntax_with_new_style_hook: default
<<<<<<< HEAD
                test_default_syntax_with_new_style_engine_specific_hook: "{self}/test_hook-{engine_name}.py"
=======

>>>>>>> 6f5cd7c1
                test_default_syntax_missing_implementation: "{config}/no_app_implementation.py"

                test_no_schema: 1234.5678

                test_simple_dictionary:
                    test_str: a
                    test_int: 1

                test_complex_dictionary:
                    test_str: a
                    test_list:
                        -   test_str: a
                            test_int: 1
                        -   test_str: b
                            test_int: 2

                test_simple_list: ['a','b','c','d']

                test_complex_list:

                    -   test_str: a
                        test_int: 1
                        test_float: 1.1
                        test_bool: true
                        test_template: maya_shot_work
                        test_hook: config_test_hook
                        test_extra: extra

                    -   test_str: b
                        test_int: 2
                        test_float: 1.1
                        test_bool: false
                        test_template: maya_shot_publish
                        test_hook: config_test_hook
                        test_extra: extra

                test_very_complex_list:

                    -   test_str: a
                        test_list:
                            -   test_str: aa
                            -   test_str: ab

                    -   test_str: b
                        test_list:
                            -   test_str: ba
                            -   test_str: bb

            disabled_app:
                location: {'type': 'dev', 'path': 'DISABLED_APP_LOCATION', 'disabled': True}
    disabled_engine:
        location: {'type': 'dev', 'path': 'DISABLED_ENGINE_LOCATION', 'disabled': True}
        apps:
            test_app:
                location: {'type': 'dev', 'path': 'TEST_APP_LOCATION'}

<|MERGE_RESOLUTION|>--- conflicted
+++ resolved
@@ -37,11 +37,7 @@
                 test_hook_new_style_config_old_style_hook: "{config}/config_test_hook.py"
                 test_hook_new_style_config_old_style_engine_specific_hook: "{config}/config_test_hook-{engine_name}.py"
                 test_default_syntax_with_new_style_hook: default
-<<<<<<< HEAD
                 test_default_syntax_with_new_style_engine_specific_hook: "{self}/test_hook-{engine_name}.py"
-=======
-
->>>>>>> 6f5cd7c1
                 test_default_syntax_missing_implementation: "{config}/no_app_implementation.py"
 
                 test_no_schema: 1234.5678
