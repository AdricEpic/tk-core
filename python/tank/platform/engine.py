--- conflicted
+++ resolved
@@ -23,14 +23,9 @@
 
 from .. import loader
 from .. import hook
-<<<<<<< HEAD
 from .. import logs
-from ..errors import TankError, TankEngineInitError
-=======
-
 from ..errors import TankError, TankEngineInitError, TankContextChangeNotSupportedError
 from ..deploy import descriptor
->>>>>>> c864f991
 from ..deploy.dev_descriptor import TankDevDescriptor
 
 from . import application
@@ -161,37 +156,12 @@
         # init in the engine will contain code which captures the
         # state of the apps - for example creates a menu, so at that
         # point we want to try and have all app initialization complete.
-<<<<<<< HEAD
-        for app in self.__applications.values():
-
-            try:
-                app.post_engine_init()
-            except TankError, e:
-                self.log_error("App %s Failed to run its post_engine_init. It is loaded, but"
-                               "may not operate in its desired state! Details: %s" % (app, e))
-            except Exception:
-                self.log_exception("App %s failed run its post_engine_init. It is loaded, but"
-                                   "may not operate in its desired state!" % app)
+        self.__run_post_engine_inits()
 
         # Useful dev helpers: If there is one or more dev descriptors in the
         # loaded environment, add a reload button to the menu!
-        for app in self.__applications.values():
-            if isinstance(app.descriptor, TankDevDescriptor):
-                self.log_debug("App %s is registered via a dev descriptor. Will add a reload "
-                               "button to the actions listings."  % app)
-                from . import restart
-                self.register_command("Reload and Restart", restart, {"short_name": "restart", "type": "context_menu"})
-                # only need one reload button, so don't keep iterating :)
-                break
-
-=======
-        self.__run_post_engine_inits()
-        
-        # Useful dev helpers: If there is one or more dev descriptors in the 
-        # loaded environment, add a reload button to the menu!
         self.__register_reload_command()
-        
->>>>>>> c864f991
+
         # now run the post app init
         self.post_app_init()
 
@@ -482,8 +452,6 @@
         """
         pass
 
-<<<<<<< HEAD
-=======
     def change_context(self, new_context):
         """
         Called when the engine is being asked to change contexts. This
@@ -584,7 +552,6 @@
         # apps' post_engine_init methods.
         self.__run_post_engine_inits()
     
->>>>>>> c864f991
     ##########################################################################################
     # public methods
 
@@ -1381,15 +1348,9 @@
         return invoker, async_invoker
 
     ##########################################################################################
-<<<<<<< HEAD
     # private
 
-    def __load_apps(self):
-=======
-    # private         
-        
     def __load_apps(self, reuse_existing_apps=False, old_context=None):
->>>>>>> c864f991
         """
         Populate the __applications dictionary, skip over apps that fail to initialize.
 
@@ -1415,18 +1376,12 @@
         self.__register_reload_command()
 
         for app_instance_name in self.__env.get_apps(self.__engine_instance_name):
-<<<<<<< HEAD
-
-            # get a handle to the app bundle
-            descriptor = self.__env.get_app_descriptor(self.__engine_instance_name, app_instance_name)
-=======
             # Get a handle to the app bundle.
             descriptor = self.__env.get_app_descriptor(
                 self.__engine_instance_name,
                 app_instance_name,
             )
 
->>>>>>> c864f991
             if not descriptor.exists_local():
                 self.log_error("Cannot start app! %s does not exist on disk." % descriptor)
                 continue
@@ -1441,15 +1396,9 @@
                 )
 
                 # check that the context contains all the info that the app needs
-<<<<<<< HEAD
                 if self.__engine_instance_name != constants.SHOTGUN_ENGINE_NAME:
                     # special case! The shotgun engine is special and does not have a
-                    # context until you actually run a command, so disable the valiation
-=======
-                if self.__engine_instance_name != constants.SHOTGUN_ENGINE_NAME: 
-                    # special case! The shotgun engine is special and does not have a 
                     # context until you actually run a command, so disable the validation.
->>>>>>> c864f991
                     validation.validate_context(descriptor, self.context)
 
                 # make sure the current operating system platform is supported
@@ -1461,14 +1410,8 @@
                     raise TankError("The app could not be loaded since it only supports "
                                     "the following engines: %s. Your current engine has been "
                                     "identified as '%s'" % (supported_engines, self.name))
-<<<<<<< HEAD
 
                 # now validate the configuration
-                validation.validate_settings(app_instance_name, self.tank, self.context, app_schema, app_settings)
-
-=======
-                
-                # now validate the configuration                
                 validation.validate_settings(
                     app_instance_name,
                     self.tank,
@@ -1476,7 +1419,6 @@
                     app_schema,
                     app_settings,
                 )
->>>>>>> c864f991
 
             except TankError, e:
                 # validation error - probably some issue with the settings!
@@ -1493,9 +1435,6 @@
                                    "The app will not be loaded." % (self.__env.disk_location, app_instance_name))
                 continue
 
-<<<<<<< HEAD
-
-=======
             # If we're told to reuse existing app instances, check for it and
             # continue if it's already there. This is most likely a context
             # change that's in progress, which means we only want to load apps
@@ -1552,7 +1491,6 @@
                         self.__applications[app_instance_name] = app
                         continue
             
->>>>>>> c864f991
             # load the app
             try:
                 # now get the app location and resolve it into a version object
@@ -1594,9 +1532,6 @@
                     self.log_warning("")
                     self.log_warning(msg)
 
-<<<<<<< HEAD
-
-=======
             # For the sake of potetial context changes, apps and commands are cached
             # into a persistent pool such that they can be reused at some later time.
             # This is required because, during context changes, some apps that were
@@ -1632,7 +1567,6 @@
             for command_name, command in self.__commands.iteritems():
                 self.__command_pool[command_name] = command
             
->>>>>>> c864f991
     def __destroy_frameworks(self):
         """
         Destroy frameworks
