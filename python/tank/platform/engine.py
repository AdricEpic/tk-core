--- conflicted
+++ resolved
@@ -567,8 +567,6 @@
                 new_context
             )
         )
-        # Emit the core level event.
-<<<<<<< HEAD
         with _CoreContextChangeHookGuard(self.sgtk, self.context, new_context):
             self.pre_context_change(self.context, new_context)
             self.log_debug("Execution of pre_context_change for engine %r is complete." % self)
@@ -586,24 +584,6 @@
                             self.context,
                             new_context
                         )
-=======
-        _execute_pre_context_change_hook(self.sgtk, self.context, new_context)
-        self.pre_context_change(self.context, new_context)
-        self.log_debug("Execution of pre_context_change for engine %r is complete." % self)
-
-        # Check to see if all of our apps are capable of accepting
-        # a context change. If one of them is not, then we remove it
-        # from the persistent app pool, which will force it to be
-        # rebuilt when apps are loaded later on.
-        non_compliant_app_paths = []
-        for install_path, app_instances in self.__application_pool.iteritems():
-            for instance_name, app in app_instances.iteritems():
-                self.log_debug(
-                    "Executing pre_context_change for %r, changing from %r to %r." % (
-                        app,
-                        self.context,
-                        new_context
->>>>>>> 8acec983
                     )
                     app.pre_context_change(self.context, new_context)
                     self.log_debug("Execution of pre_context_change for app %r is complete." % app)
@@ -629,14 +609,8 @@
                 )
             )
 
-<<<<<<< HEAD
             # Emit the core level event.
             self.post_context_change(old_context, new_context)
-=======
-        # Emit the core level event.
-        self.post_context_change(old_context, new_context)
-        _execute_post_context_change_hook(self.sgtk, old_context, new_context)
->>>>>>> 8acec983
         self.log_debug("Execution of post_context_change for engine %r is complete." % self)
 
         # Last, now that we're otherwise done, we can run the
@@ -1876,7 +1850,6 @@
     try:
         # Track some of the current state before restarting the engine.
         old_context = engine.context
-<<<<<<< HEAD
         new_context = new_context or engine.context
 
         # Restart the engine. If we were given a new context to use,
@@ -1886,23 +1859,12 @@
             engine.destroy()
 
             _start_engine(current_engine_name, new_context.tank, old_context, new_context)
-=======
-
-        # Restart the engine. If we were given a new context to use,
-        # use it, otherwise restart using the same context as before.
-        new_context = new_context or engine.context
-        current_engine_name = engine.instance_name
-        engine.destroy()
-
-        _start_engine(current_engine_name, new_context.tank, old_context, new_context)
->>>>>>> 8acec983
     except TankError, e:
         engine.log_error("Could not restart the engine: %s" % e)
     except Exception:
         engine.log_exception("Could not restart the engine!")
 
 
-<<<<<<< HEAD
 class _CoreContextChangeHookGuard(object):
     """
     Used with the ``with`` statement, this guard will notify the context_change
@@ -1981,39 +1943,6 @@
             previous_context=old_context,
             current_context=new_context
         )
-=======
-def _execute_pre_context_change_hook(tk, current_context, next_context):
-    """
-    Executes the pre context change hook.
-
-    :param tk: Toolkit instance.
-    :param current_context: Context before the context change.
-    :param next_context: Context after the context change.
-    """
-    tk.execute_core_hook_method(
-        constants.CONTEXT_CHANGE_HOOK,
-        "pre_context_change",
-        current_context=current_context,
-        next_context=next_context
-    )
-
-
-def _execute_post_context_change_hook(tk, previous_context, current_context):
-    """
-    Executes the post context change hook.
-
-    :param tk: Toolkit instance.
-    :param current_context: Context before the context change.
-    :param next_context: Context after the context change.
-    """
-    tk.execute_core_hook_method(
-        constants.CONTEXT_CHANGE_HOOK,
-        "post_context_change",
-        previous_context=previous_context,
-        current_context=current_context
-    )
-
->>>>>>> 8acec983
 
 def _start_engine(engine_name, tk, old_context, new_context):
     """
@@ -2042,23 +1971,12 @@
     # get path to engine code
     engine_path = engine_descriptor.get_path()
     plugin_file = os.path.join(engine_path, constants.ENGINE_FILE)
-    class_obj = loader.load_plugin(plugin_file, Engine)
-
     # Notify the context change and start the engine.
-<<<<<<< HEAD
     with _CoreContextChangeHookGuard(tk, old_context, new_context):
         # Instantiate the engine
         engine = class_obj(tk, new_context, engine_name, env)
         # register this engine as the current engine
         set_current_engine(engine)
-=======
-    _execute_pre_context_change_hook(tk, old_context, new_context)
-    # Instantiate the engine
-    engine = class_obj(tk, new_context, engine_name, env)
-    # register this engine as the current engine
-    set_current_engine(engine)
-    _execute_post_context_change_hook(tk, old_context, new_context)
->>>>>>> 8acec983
     return engine
 
 
