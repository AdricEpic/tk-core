# Copyright (c) 2013 Shotgun Software Inc.
# 
# CONFIDENTIAL AND PROPRIETARY
# 
# This work is provided "AS IS" and subject to the Shotgun Pipeline Toolkit 
# Source Code License included in this distribution package. See LICENSE.
# By accessing, using, copying or modifying this work you indicate your 
# agreement to the Shotgun Pipeline Toolkit Source Code License. All rights 
# not expressly granted therein are reserved by Shotgun Software Inc.

"""
Constants relating to the app/engine part of the Tank Stack.

(for constants relating to the low level part of the tank stack, see ..constants)

"""

# metadata file for engines and apps
BUNDLE_METADATA_FILE = "info.yml"

# Valid data types for use in app/engine settings schemas
TANK_SCHEMA_VALID_TYPES = [
    "str",
    "int",
    "float",
    "bool",
    "list",
    "dict",
    "tank_type",
    "template",
    "hook",
    "shotgun_entity_type",
    "shotgun_permission_group",
    "shotgun_filter",
    "config_path"
]

# Types from the list above that expect "str" values.
TANK_SCHEMA_STRING_TYPES = [
    "tank_type",
    "template",
    "hook",
    "shotgun_entity_type",
    "shotgun_permission_group",
    "config_path"
]

# a folder to look for an automatically add to the pythonpath
BUNDLE_PYTHON_FOLDER = "python"

# force use old, non-structure preseving parser
USE_LEGACY_YAML_ENV_VAR = "TK_USE_LEGACY_YAML"

# the file to look for that defines and bootstraps an engine
ENGINE_FILE = "engine.py"

# inside the engine location, the folder in which to look for apps
ENGINE_APPS_LOCATION = "apps"

# app settings location
ENGINE_APP_SETTINGS_LOCATION = "app_settings"

# inside the engine config location, the folder in which to look for environments
ENGINE_ENV_LOCATIONS = "env"

# the key in the configuration for an engine which holds the environment
ENGINE_CONFIG_ENVIRONMENT_KEY = "environment"

# hook that is executed whenever an engine has initialized
TANK_ENGINE_INIT_HOOK_NAME = "engine_init"

# hook that is executed whenever a bundle has initialized
TANK_BUNDLE_INIT_HOOK_NAME = "bundle_init"

<<<<<<< HEAD
=======
# hook that is execute whenever a context change happens
CONTEXT_CHANGE_HOOK = "context_change"

# hook to log metrics
TANK_LOG_METRICS_HOOK_NAME = "log_metrics"

# metrics logging custom hooks blacklist
TANK_LOG_METRICS_CUSTOM_HOOK_BLACKLIST = [
    "pick_environment",
]

>>>>>>> 8acec983
# flag to indicate that an app command is a legacy style
# shotgun multi select action
LEGACY_MULTI_SELECT_ACTION_FLAG = "shotgun_multi_select_action"

# the name of the file that holds the inverse root defs
# note - this is no longer used by the core itself, but it is still
# being used by the perforce integration to handle
# back tracking. The perforce code requests this constant directly
# from its code.
CONFIG_BACK_MAPPING_FILE = "tank_configs.yml"

# default value for hooks
TANK_BUNDLE_DEFAULT_HOOK_SETTING = "default"

# the key name used to identify default values in a manifest file. used as both
# the actual key as well as the prefix for engine-specific default value keys.
# example: "default_value_tk-maya".
TANK_SCHEMA_DEFAULT_VALUE_KEY = "default_value"

# if the engine name is included in a hook definition, include this in the manifest.
TANK_HOOK_ENGINE_REFERENCE_TOKEN = "{engine_name}"

# hook to choose the environment file given a context
PICK_ENVIRONMENT_CORE_HOOK_NAME = "pick_environment"

# the configuration key inside an environment which holds all the app configs
ENVIRONMENT_CFG_APPS_SECTION = "apps"

# the key that holds the app descriptor dict
ENVIRONMENT_LOCATION_KEY = "location"

# the file to look for that defines and bootstraps an app
APP_FILE = "app.py"

# an optional stylesheet that can be defined by bundles
BUNDLE_STYLESHEET_FILE = "style.qss"

# define our standard stylesheet constants 
SG_STYLESHEET_CONSTANTS = { "SG_HIGHLIGHT_COLOR": "#18A7E3",
                            "SG_ALERT_COLOR": "#FC6246",
                            "SG_FOREGROUND_COLOR": "#C8C8C8"}

# the file to look for that defines and bootstraps a framework
FRAMEWORK_FILE = "framework.py"

# the name of the primary pipeline configuration
PRIMARY_PIPELINE_CONFIG_NAME = "Primary"
UNMANAGED_PIPELINE_CONFIG_NAME = "Unmanaged"

# the shotgun engine always has this name
SHOTGUN_ENGINE_NAME = "tk-shotgun"

# the menu favourites key for an engine
MENU_FAVOURITES_KEY = "menu_favourites"

# the name of the include section in env and template files
SINGLE_INCLUDE_SECTION = "include"

# the name of the includes section in env and template files
MULTI_INCLUDE_SECTION = "includes"

# hook that is executed whenever a cache location should be determined
CACHE_LOCATION_HOOK_NAME = "cache_location"<|MERGE_RESOLUTION|>--- conflicted
+++ resolved
@@ -72,20 +72,9 @@
 # hook that is executed whenever a bundle has initialized
 TANK_BUNDLE_INIT_HOOK_NAME = "bundle_init"
 
-<<<<<<< HEAD
-=======
 # hook that is execute whenever a context change happens
 CONTEXT_CHANGE_HOOK = "context_change"
 
-# hook to log metrics
-TANK_LOG_METRICS_HOOK_NAME = "log_metrics"
-
-# metrics logging custom hooks blacklist
-TANK_LOG_METRICS_CUSTOM_HOOK_BLACKLIST = [
-    "pick_environment",
-]
-
->>>>>>> 8acec983
 # flag to indicate that an app command is a legacy style
 # shotgun multi select action
 LEGACY_MULTI_SELECT_ACTION_FLAG = "shotgun_multi_select_action"
