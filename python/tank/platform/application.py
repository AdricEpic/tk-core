--- conflicted
+++ resolved
@@ -142,28 +142,6 @@
         Called by the engine as it is being destroyed.
         """
         pass
-<<<<<<< HEAD
-=======
-    
-    ##########################################################################################
-    # logging methods, delegated to the current engine
-
-    def log_debug(self, msg):
-        self.engine.log_debug(msg)
-
-    def log_info(self, msg):
-        self.engine.log_info(msg)
-
-    def log_warning(self, msg):
-        self.engine.log_warning(msg)
-
-    def log_error(self, msg):
-        self.engine.log_error(msg)
-
-    def log_exception(self, msg):
-        self.engine.log_exception(msg)
-
->>>>>>> c864f991
 
 def get_application(engine, app_folder, descriptor, settings, instance_name, env):
     """
