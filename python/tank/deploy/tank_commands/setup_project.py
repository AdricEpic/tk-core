--- conflicted
+++ resolved
@@ -698,76 +698,7 @@
         
         :param log: python logger object
         :param params: Parameters object which holds gathered project settings
-        """
-    
-<<<<<<< HEAD
-    # validate the config against the shotgun where we are installing it 
-    cfg_installer.check_manifest(sg_version)
-    
-    # now look at the roots yml in the config
-    resolved_storages = cfg_installer.validate_roots(check_storage_path_exists)
-
-    # ask which project to operate on
-    (project_id, project_name) = interaction_handler.select_project(sg, force)
-    
-    # ask the user to confirm the folder name
-    project_disk_folder = interaction_handler.get_project_folder_name(sg, project_name, project_id, resolved_storages)
-    
-    # make sure that the project disk folder does not end in a slash - this is causing lots of 
-    # problems in the context resolve later on (#23222)
-    if project_disk_folder.endswith("/"):
-        project_disk_folder = project_disk_folder[:-1]
-    
-    # validate that this is not crazy
-    # note that the value can contain slashes and span across multiple folders
-    if re.match("^[\./a-zA-Z0-9_-]+$", project_disk_folder) is None:
-        # bad name
-        raise TankError("Invalid project folder '%s'! Please use alphanumerics, "
-                        "underscores and dashes." % project_disk_folder)
-    
-    # now ask the user where the config should go    
-    locations_dict = interaction_handler.get_disk_location(resolved_storages, project_disk_folder, install_root)
-    current_os_pc_location = locations_dict[sys.platform]
-    
-    # determine the entity type to use for Published Files:
-    pf_entity_type = _get_published_file_entity_type(log, sg)
-
-    ##################################################################
-    # validate the local storages
-    #
-    
-    
-    for s in resolved_storages:
-        
-        # note! at this point, the storage has been checked and exists on disk.        
-        current_os_path = s.get( SG_LOCAL_STORAGE_OS_MAP[sys.platform] )
-        project_path = os.path.join(current_os_path, project_disk_folder)
-        
-        # make sure that the storage location is not the same folder
-        # as the pipeline config location. That will confuse tank.
-        if current_os_pc_location == project_path:
-            raise TankError("Your configuration location %s has been set to the same "
-                            "as one of the storage locations. This is not supported!" % current_os_pc_location)
-        
-        if not os.path.exists(project_path):
-            raise TankError("The Project path %s for storage %s does not exist on disk! "
-                            "Please create it and try again!" % (project_path, s.get("code")))
-    
-        else:
-            # project folder exists!
-            # toolkit needs to write its backlinks-file here, so make sure that is possible
-            back_links_file = pipelineconfig.StorageConfigurationMapping.get_015_config_path(project_path)
-            if not os.access(project_path, os.W_OK|os.R_OK|os.X_OK):
-                raise TankError("The permissions setting for '%s' is too strict. The current user "
-                                "cannot create a '%s' file." % (project_path, back_links_file))
-            
-
-    
-    
-    ##################################################################
-    # validate the install location
-    #
-=======
+        """    
         log.info("")
         log.info("")
         log.info("Project Creation Summary:")
@@ -786,256 +717,7 @@
         log.info("* The Pipeline configuration will use the following Core API:")
         log.info("  - on Macosx:  '%s'" % params.get_associated_core_path("darwin"))
         log.info("  - on Linux:   '%s'" % params.get_associated_core_path("linux2"))
-        log.info("  - on Windows: '%s'" % params.get_associated_core_path("win32"))
->>>>>>> 95091888
-    
-        for storage_name in params.get_required_storages():
-    
-            log.info("")
-            log.info("* Toolkit will connect to the project folder in Storage '%s':" % storage_name )
-            
-            mac_path = params.get_project_path(storage_name, "darwin")
-            win_path = params.get_project_path(storage_name, "win32")
-            linux_path = params.get_project_path(storage_name, "linux2")        
-            
-            log.info("  - on Macosx:  '%s'" % mac_path   if mac_path else   "  - on Macosx:  No path defined")
-            log.info("  - on Linux:   '%s'" % linux_path if linux_path else "  - on Linux:   No path defined")
-            log.info("  - on Windows: '%s'" % win_path   if win_path else   "  - on Windows: No path defined")
-            
-<<<<<<< HEAD
-    # first do disk structure setup, this is most likely to fail.
-    current_os_pc_location = locations_dict[sys.platform]    
-    log.info("Installing configuration into '%s'..." % current_os_pc_location )
-    if not os.path.exists(current_os_pc_location):
-        # note that we have already validated that creation is possible
-        os.makedirs(current_os_pc_location, 0775)
-    
-    # create pipeline config base folder structure            
-    _make_folder(log, os.path.join(current_os_pc_location, "cache"), 0777)    
-    _make_folder(log, os.path.join(current_os_pc_location, "config"), 0775)
-    _make_folder(log, os.path.join(current_os_pc_location, "install"), 0775)
-    _make_folder(log, os.path.join(current_os_pc_location, "install", "core"), 0777)
-    _make_folder(log, os.path.join(current_os_pc_location, "install", "core", "python"), 0777)
-    _make_folder(log, os.path.join(current_os_pc_location, "install", "core", "setup"), 0777)
-    _make_folder(log, os.path.join(current_os_pc_location, "install", "core.backup"), 0777)
-    _make_folder(log, os.path.join(current_os_pc_location, "install", "core.backup", "activation_13"), 0777, True)
-    _make_folder(log, os.path.join(current_os_pc_location, "install", "engines"), 0777, True)
-    _make_folder(log, os.path.join(current_os_pc_location, "install", "apps"), 0777, True)
-    _make_folder(log, os.path.join(current_os_pc_location, "install", "frameworks"), 0777, True)
-    
-    # make sure there is a path cache file
-    # this is to secure the ownership of this file
-    cache_file = os.path.join(current_os_pc_location, "cache", constants.CACHE_DB_FILENAME)
-    if not os.path.exists(cache_file):
-        log.debug("Touching path cache %s" % cache_file)
-        fh = open(cache_file, "wb")
-        fh.close()
-        os.chmod(cache_file, 0666)    
-    
-    # copy the configuration into place
-    cfg_installer.create_configuration( os.path.join(current_os_pc_location, "config") )
-    
-    
-    # copy the tank binaries to the top of the config
-    log.debug("Copying Toolkit binaries...")
-    core_api_root = os.path.abspath(os.path.join( os.path.dirname(__file__), "..", "..", "..", ".."))
-    root_binaries_folder = os.path.join(core_api_root, "setup", "root_binaries")
-    for file_name in os.listdir(root_binaries_folder):
-        src_file = os.path.join(root_binaries_folder, file_name)
-        tgt_file = os.path.join(current_os_pc_location, file_name)
-        shutil.copy(src_file, tgt_file)
-        os.chmod(tgt_file, 0775)
-    
-    # copy the python stubs
-    log.debug("Copying python stubs...")
-    tank_proxy = os.path.join(core_api_root, "setup", "tank_api_proxy")
-    _copy_folder(log, tank_proxy, os.path.join(current_os_pc_location, "install", "core", "python"))
-        
-    # specify the parent files in install/core/core_PLATFORM.cfg
-    log.debug("Creating core redirection config files...")
-    for (uname, path) in _get_current_core_file_location().items():
-        core_path = os.path.join(current_os_pc_location, "install", "core", "core_%s.cfg" % uname)
-        fh = open(core_path, "wt")
-        if path is None:
-            fh.write("undefined")
-        else:
-            fh.write(path)
-        fh.close()
-        
-    # write a file location file for our new setup
-    sg_code_location = os.path.join(current_os_pc_location, "config", "core", "install_location.yml")
-    
-    # if we are basing our setup on an existing project setup, make sure we can write to the file.
-    if os.path.exists(sg_code_location):
-        os.chmod(sg_code_location, 0666)
-
-    fh = open(sg_code_location, "wt")
-    fh.write("# Shotgun Pipeline Toolkit configuration file\n")
-    fh.write("# This file was automatically created by setup_project\n")
-    fh.write("# This file reflects the paths in the primary pipeline\n")
-    fh.write("# configuration defined for this project.\n")
-    fh.write("\n")
-    fh.write("Windows: '%s'\n" % locations_dict["win32"])
-    fh.write("Darwin: '%s'\n" % locations_dict["darwin"])    
-    fh.write("Linux: '%s'\n" % locations_dict["linux2"])                    
-    fh.write("\n")
-    fh.write("# End of file.\n")
-    fh.close()
-    
-        
-    # update the roots file in the config to match our settings
-    log.debug("Writing roots.yml...")
-    roots_path = os.path.join(current_os_pc_location, "config", "core", "roots.yml")
-    
-    # resuffle list of associated local storages to be a dict keyed by storage name
-    # and with keys mac_path/windows_path/linux_path
-    roots_data = {}
-    for s in resolved_storages:
-        roots_data[ s["code"] ] = {"windows_path": s["windows_path"],
-                                   "linux_path": s["linux_path"],
-                                   "mac_path": s["mac_path"]}
-    try:
-        fh = open(roots_path, "wt")
-        yaml.dump(roots_data, fh)
-        fh.close()
-    except Exception, exp:
-        raise TankError("Could not write to roots file %s. "
-                        "Error reported: %s" % (roots_path, exp))
-    
-    
-    # now ensure there is a tank folder in every storage    
-    for s in resolved_storages:
-        log.info("Setting up %s storage..." % s["code"] )
-        log.debug("Storage: %s" % str(s))
-        
-        current_os_path = s.get( SG_LOCAL_STORAGE_OS_MAP[sys.platform] )
-                                
-        # create file for configuration backlinks
-        log.debug("Setting up storage -> PC mapping...")
-        project_root = os.path.join(current_os_path, project_disk_folder)
-        scm = pipelineconfig.StorageConfigurationMapping(project_root)
-        
-        # make sure there is no existing backlinks associated with the config
-        #
-        # this can be the case if the config setup is using a pre-0.13 setup
-        # where the project tank folder and the install folder is the same,
-        # and the project was based on another project and thefore when the 
-        # files were copied across, the back mappings file also got accidentally
-        # copied.
-        #
-        # it can also happen when doing a force re-install of a project.        
-        scm.create_new_file()
-        
-        # and add our configuration
-        scm.add_pipeline_configuration(locations_dict["darwin"], 
-                                       locations_dict["win32"], 
-                                       locations_dict["linux2"])    
-    
-    # creating project.tank_name record
-    log.debug("Shotgun: Setting Project.tank_name to %s" % project_disk_folder)
-    sg.update("Project", project_id, {"tank_name": project_disk_folder})
-    
-    # create pipeline configuration record
-    log.debug("Shotgun: Creating Pipeline Config record...")
-    data = {"project": {"type": "Project", "id": project_id},
-            "linux_path": locations_dict["linux2"],
-            "windows_path": locations_dict["win32"],
-            "mac_path": locations_dict["darwin"],
-            "code": constants.PRIMARY_PIPELINE_CONFIG_NAME}
-    pc_entity = sg.create(constants.PIPELINE_CONFIGURATION_ENTITY, data)
-    log.debug("Created data: %s" % pc_entity)
-    
-    # write the record to disk
-    pipe_config_sg_id_path = os.path.join(current_os_pc_location, "config", "core", "pipeline_configuration.yml")
-    log.debug("Writing to pc cache file %s" % pipe_config_sg_id_path)
-    
-    data = {}
-    data["project_name"] = project_disk_folder
-    data["pc_id"] = pc_entity["id"]
-    data["project_id"] = project_id
-    data["pc_name"] = constants.PRIMARY_PIPELINE_CONFIG_NAME 
-    data["published_file_entity_type"] = pf_entity_type
-    # all 0.14+ projects are pushing folders to Shotgun by default
-    data["use_shotgun_path_cache"] = True 
-    # and tell toolkit where to store cache data
-    data["cache_location"] = {"mac_path": "cache", 
-                              "windows_path": "cache", 
-                              "linux_path": "cache"}
-    
-    try:
-        fh = open(pipe_config_sg_id_path, "wt")
-        yaml.dump(data, fh)
-        fh.close()
-    except Exception, exp:
-        raise TankError("Could not write to pipeline configuration cache file %s. "
-                        "Error reported: %s" % (pipe_config_sg_id_path, exp))
-    
-    if sg_app_store:
-        # we have an app store connection
-        # write a custom event to the shotgun event log
-        log.debug("Writing app store stats...")
-        data = {}
-        data["description"] = "%s: An Toolkit Project was created" % sg.base_url
-        data["event_type"] = "TankAppStore_Project_Created"
-        data["user"] = script_user
-        data["project"] = constants.TANK_APP_STORE_DUMMY_PROJECT
-        sg_app_store.create("EventLogEntry", data)
-    
-    
-    ##########################################################################################
-    # install apps
-    
-    # We now have a fully functional tank setup! Time to start it up...
-    pc = pipelineconfig.from_path(current_os_pc_location)
-    
-    # each entry in the config template contains instructions about which version of the app
-    # to use.
-    
-    for env_name in pc.get_environments():
-        env_obj = pc.get_environment(env_name)
-        log.info("Installing apps for environment %s..." % env_obj)
-        _install_environment(env_obj, log)
-
-    ##########################################################################################
-    # post processing of the install
-    
-    # run after project create script if it exists
-    after_script_path = os.path.join(current_os_pc_location, "config", "after_project_create.py")
-    if os.path.exists(after_script_path):
-        log.info("Found a post-install script %s" % after_script_path)
-        log.info("Executing post-install commands...")
-        sys.path.insert(0, os.path.dirname(after_script_path))
-        try:
-            import after_project_create
-            after_project_create.create(sg=sg, project_id=project_id, log=log)
-        except Exception, e:
-            if ("API read() invalid/missing string entity" in e.__str__()
-                and "\"type\"=>\"TankType\"" in e.__str__()):
-                # Handle a specific case where an old version of the 
-                # after_project_create script set up TankType entities which
-                # are now disabled following the migration to the 
-                # new PublishedFileType entity
-                log.info("")
-                log.warning("The post install script failed to complete.  This is most likely because it "
-                            "is from an old configuration that is attempting to create 'TankType' entities "
-                            "which are now disabled in Shotgun.")
-            else:
-                log.info("")
-                log.error("The post install script failed to complete: %s" % e)
-        else:
-            log.info("Post install phase complete!")            
-        finally:
-            sys.path.pop(0)
-
-    log.info("")
-    log.info("Your Toolkit Project has been fully set up.")
-    log.info("")
-
-    # show the readme file if it exists
-    readme_file = os.path.join(current_os_pc_location, "config", "README")
-    if os.path.exists(readme_file):
-=======
->>>>>>> 95091888
-        log.info("")
-        log.info("")
-
+        log.info("  - on Windows: '%s'" % params.get_associated_core_path("win32"))            
+        log.info("")
+        log.info("")
+
